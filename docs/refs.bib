--- conflicted
+++ resolved
@@ -204,8 +204,6 @@
   month = mar
 }
 
-<<<<<<< HEAD
-
 @book{suzuki2002history,
   title = {A History of Mathematics},
   author = {Suzuki, J.},
@@ -213,7 +211,8 @@
   publisher = {Prentice Hall},
   isbn = {978-0-13-019074-1},
   lccn = {2001045936}
-=======
+}
+
 @article{laisantNumerationFactorielleApplication1888,
   title = {Sur La Num{\'e}ration Factorielle, Application Aux Permutations},
   author = {Laisant, C.- A.},
@@ -250,7 +249,6 @@
   doi = {10.1002/j.1538-7305.1948.tb00917.x},
   urldate = {2024-06-25},
   langid = {english}
->>>>>>> e3743f67
 }
 
 @article{zaninAssessingGrangerCausality2021,
